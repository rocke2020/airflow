--- conflicted
+++ resolved
@@ -1809,26 +1809,6 @@
             if not hasattr(executor, "cleanup_stuck_queued_tasks"):
                 continue
 
-<<<<<<< HEAD
-                            self._reschedule_stuck_task(ti)
-                        else:
-                            self.log.warning(
-                                "Marking task instance %s stuck in queued as failed. "
-                                "If the task instance has available retries, it will be retried.",
-                                ti,
-                            )
-                            session.add(
-                                Log(
-                                    event="failing stuck in queued",
-                                    task_instance=ti.key,
-                                    extra=(
-                                        "Task will be marked as failed. If the task instance has "
-                                        "available retries, it will be retried."
-                                    ),
-                                )
-                            )
-                            executor.fail(ti.key)
-=======
             for ti in executor.cleanup_stuck_queued_tasks(tis=stuck_tis):
                 if not isinstance(ti, TaskInstance):
                     # this is for backcompat. the pre-2.10.4 version of the interface
@@ -1839,7 +1819,6 @@
                         ti,
                     )
                     continue
->>>>>>> 116d1308
 
                 session.add(
                     Log(
@@ -1867,16 +1846,7 @@
                         )
                     )
 
-                    executor.change_state(ti.key, State.SCHEDULED)
-                    session.execute(
-                        update(TI)
-                        .where(TI.filter_for_tis([ti]))
-                        .values(
-                            state=TaskInstanceState.SCHEDULED,
-                            queued_dttm=None,
-                        )
-                        .execution_options(synchronize_session=False)
-                    )
+                    self._reschedule_stuck_task(ti)
                 else:
                     self.log.warning(
                         "Task requeue attempts exceeded max; marking failed. task_instance=%s", ti
@@ -1892,7 +1862,6 @@
                         )
                     )
                     executor.fail(ti.key)
-
     @provide_session
     def _reschedule_stuck_task(self, ti, session=NEW_SESSION):
         session.execute(
