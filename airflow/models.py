from __future__ import absolute_import
from __future__ import division
from __future__ import print_function
from __future__ import unicode_literals

from future.standard_library import install_aliases

install_aliases()
from builtins import str
from builtins import object, bytes
import copy
from datetime import datetime, timedelta
import dill
import functools
import getpass
import imp
import jinja2
import json
import logging
import os
import pickle
import re
import signal
import socket
import sys
import traceback
from urllib.parse import urlparse

from sqlalchemy import (
    Column, Integer, String, DateTime, Text, Boolean, ForeignKey, PickleType,
    Index, Float)
from sqlalchemy import case, func, or_, and_
from sqlalchemy.ext.declarative import declarative_base, declared_attr
from sqlalchemy.dialects.mysql import LONGTEXT
from sqlalchemy.orm import relationship, synonym

from croniter import croniter
import six

from airflow import settings, utils
from airflow.executors import DEFAULT_EXECUTOR, LocalExecutor
from airflow import configuration
from airflow.utils import (
    AirflowException, State, apply_defaults, provide_session,
    is_container, as_tuple, TriggerRule, LoggingMixin)

Base = declarative_base()
ID_LEN = 250
SQL_ALCHEMY_CONN = configuration.get('core', 'SQL_ALCHEMY_CONN')
DAGS_FOLDER = os.path.expanduser(configuration.get('core', 'DAGS_FOLDER'))
XCOM_RETURN_KEY = 'return_value'

ENCRYPTION_ON = False
try:
    from cryptography.fernet import Fernet
    FERNET = Fernet(configuration.get('core', 'FERNET_KEY').encode('utf-8'))
    ENCRYPTION_ON = True
except:
    pass

if 'mysql' in SQL_ALCHEMY_CONN:
    LongText = LONGTEXT
else:
    LongText = Text


def clear_task_instances(tis, session, activate_dag_runs=True):
    '''
    Clears a set of task instances, but makes sure the running ones
    get killed.
    '''
    job_ids = []
    for ti in tis:
        if ti.state == State.RUNNING:
            if ti.job_id:
                ti.state = State.SHUTDOWN
                job_ids.append(ti.job_id)
        else:
            session.delete(ti)
    if job_ids:
        from airflow.jobs import BaseJob as BJ
        for job in session.query(BJ).filter(BJ.id.in_(job_ids)).all():
            job.state = State.SHUTDOWN
    if activate_dag_runs:
        execution_dates = {ti.execution_date for ti in tis}
        dag_ids = {ti.dag_id for ti in tis}
        drs = session.query(DagRun).filter(
            DagRun.dag_id.in_(dag_ids),
            DagRun.execution_date.in_(execution_dates),
        ).all()
        for dr in drs:
            dr.state = State.RUNNING
            dr.start_date = datetime.now()


class DagBag(LoggingMixin):
    """
    A dagbag is a collection of dags, parsed out of a folder tree and has high
    level configuration settings, like what database to use as a backend and
    what executor to use to fire off tasks. This makes it easier to run
    distinct environments for say production and development, tests, or for
    different teams or security profiles. What would have been system level
    settings are now dagbag level so that one system can run multiple,
    independent settings sets.

    :param dag_folder: the folder to scan to find DAGs
    :type dag_folder: str
    :param executor: the executor to use when executing task instances
        in this DagBag
    :param include_examples: whether to include the examples that ship
        with airflow or not
    :type include_examples: bool
    :param sync_to_db: whether to sync the properties of the DAGs to
        the metadata DB while finding them, typically should be done
        by the scheduler job only
    :type sync_to_db: bool
    """
    def __init__(
            self,
            dag_folder=None,
            executor=DEFAULT_EXECUTOR,
            include_examples=configuration.getboolean('core', 'LOAD_EXAMPLES'),
            sync_to_db=False):

        dag_folder = dag_folder or DAGS_FOLDER
        self.logger.info("Filling up the DagBag from {}".format(dag_folder))
        self.dag_folder = dag_folder
        self.dags = {}
        self.sync_to_db = sync_to_db
        self.file_last_changed = {}
        self.executor = executor
        self.import_errors = {}
        if include_examples:
            example_dag_folder = os.path.join(
                os.path.dirname(__file__),
                'example_dags')
            self.collect_dags(example_dag_folder)
        self.collect_dags(dag_folder)
        if sync_to_db:
            self.deactivate_inactive_dags()

    def size(self):
        """
        :return: the amount of dags contained in this dagbag
        """
        return len(self.dags)

    def get_dag(self, dag_id):
        """
        Gets the DAG out of the dictionary, and refreshes it if expired
        """
        # If asking for a known subdag, we want to refresh the parent
        root_dag_id = dag_id
        if dag_id in self.dags:
            dag = self.dags[dag_id]
            if dag.is_subdag:
                root_dag_id = dag.parent_dag.dag_id

        # If the root_dag_id is absent or expired
        orm_dag = DagModel.get_current(root_dag_id)
        if orm_dag and (
                root_dag_id not in self.dags or (
                    dag.last_loaded < (
                    orm_dag.last_expired or datetime(2100, 1, 1)
                )
        )):
            # Reprocessing source file
            found_dags = self.process_file(
                filepath=orm_dag.fileloc, only_if_updated=False)

            if dag_id in [dag.dag_id for dag in found_dags]:
                return self.dags[dag_id]
            elif dag_id in self.dags:
                del self.dags[dag_id]
        return self.dags.get(dag_id)

    def process_file(self, filepath, only_if_updated=True, safe_mode=True):
        """
        Given a path to a python module, this method imports the module and
        look for dag objects within it.
        """
        found_dags = []
        try:
            # This failed before in what may have been a git sync
            # race condition
            dttm = datetime.fromtimestamp(os.path.getmtime(filepath))
            mod_name, file_ext = os.path.splitext(os.path.split(filepath)[-1])
            mod_name = 'unusual_prefix_' + mod_name
        except Exception as e:
            logging.exception(e)
            return found_dags

        if safe_mode and os.path.isfile(filepath):
            # Skip file if no obvious references to airflow or DAG are found.
            with open(filepath, 'r') as f:
                content = f.read()
                if not all([s in content for s in ('DAG', 'airflow')]):
                    return found_dags

        if (not only_if_updated or
                    filepath not in self.file_last_changed or
                    dttm != self.file_last_changed[filepath]):
            try:
                self.logger.info("Importing " + filepath)
                if mod_name in sys.modules:
                    del sys.modules[mod_name]
                with utils.timeout(30):
                    m = imp.load_source(mod_name, filepath)
            except Exception as e:
                self.logger.exception("Failed to import: " + filepath)
                self.import_errors[filepath] = str(e)
                self.file_last_changed[filepath] = dttm
                return

            for dag in list(m.__dict__.values()):
                if isinstance(dag, DAG):
                    if not dag.full_filepath:
                        dag.full_filepath = filepath
                    dag.is_subdag = False
                    self.bag_dag(dag, parent_dag=dag, root_dag=dag)
                    found_dags.append(dag)
                    found_dags += dag.subdags

            self.file_last_changed[filepath] = dttm
        return found_dags

    @provide_session
    def kill_zombies(self, session):
        """
        Fails tasks that haven't had a heartbeat in too long
        """
        from airflow.jobs import LocalTaskJob as LJ
        self.logger.info("Finding 'running' jobs without a recent heartbeat")
        TI = TaskInstance
        secs = (
            configuration.getint('scheduler', 'job_heartbeat_sec') * 3) + 120
        limit_dttm = datetime.now() - timedelta(seconds=secs)
        self.logger.info(
            "Failing jobs without heartbeat after {}".format(limit_dttm))

        tis = (
            session.query(TI)
            .join(LJ, TI.job_id == LJ.id)
            .filter(TI.state == State.RUNNING)
            .filter(
                or_(
                    LJ.state != State.RUNNING,
                    LJ.latest_heartbeat < limit_dttm,
                ))
            .all()
        )

        for ti in tis:
            if ti and ti.dag_id in self.dags:
                dag = self.dags[ti.dag_id]
                if ti.task_id in dag.task_ids:
                    task = dag.get_task(ti.task_id)
                    ti.task = task
                    ti.handle_failure("{} killed as zombie".format(ti))
                    self.logger.info(
                        'Marked zombie job {} as failed'.format(ti))
        session.commit()

    def bag_dag(self, dag, parent_dag, root_dag):
        """
        Adds the DAG into the bag, recurses into sub dags.
        """
        self.dags[dag.dag_id] = dag
        dag.resolve_template_files()
        dag.last_loaded = datetime.now()

        for task in dag.tasks:
            settings.policy(task)

        if self.sync_to_db:
            session = settings.Session()
            orm_dag = session.query(
                DagModel).filter(DagModel.dag_id == dag.dag_id).first()
            if not orm_dag:
                orm_dag = DagModel(dag_id=dag.dag_id)
            orm_dag.fileloc = root_dag.full_filepath
            orm_dag.is_subdag = dag.is_subdag
            orm_dag.owners = root_dag.owner
            orm_dag.is_active = True
            session.merge(orm_dag)
            session.commit()
            session.close()

        for subdag in dag.subdags:
            subdag.full_filepath = dag.full_filepath
            subdag.parent_dag = dag
            subdag.fileloc = root_dag.full_filepath
            subdag.is_subdag = True
            self.bag_dag(subdag, parent_dag=dag, root_dag=root_dag)
        self.logger.info('Loaded DAG {dag}'.format(**locals()))

    def collect_dags(
            self,
            dag_folder=None,
            only_if_updated=True):
        """
        Given a file path or a folder, this method looks for python modules,
        imports them and adds them to the dagbag collection.

        Note that if a .airflowignore file is found while processing,
        the directory, it will behaves much like a .gitignore does,
        ignoring files that match any of the regex patterns specified
        in the file.
        """
        dag_folder = dag_folder or self.dag_folder
        if os.path.isfile(dag_folder):
            self.process_file(dag_folder, only_if_updated=only_if_updated)
        elif os.path.isdir(dag_folder):
            patterns = []
            for root, dirs, files in os.walk(dag_folder, followlinks=True):
                ignore_file = [f for f in files if f == '.airflowignore']
                if ignore_file:
                    f = open(os.path.join(root, ignore_file[0]), 'r')
                    patterns += [p for p in f.read().split('\n') if p]
                    f.close()
                for f in files:
                    try:
                        filepath = os.path.join(root, f)
                        if not os.path.isfile(filepath):
                            continue
                        mod_name, file_ext = os.path.splitext(
                            os.path.split(filepath)[-1])
                        if file_ext != '.py':
                            continue
                        if not any(
                                [re.findall(p, filepath) for p in patterns]):
                            self.process_file(
                                filepath, only_if_updated=only_if_updated)
                    except Exception as e:
                        logging.warning(e)

    def deactivate_inactive_dags(self):
        active_dag_ids = [dag.dag_id for dag in list(self.dags.values())]
        session = settings.Session()
        for dag in session.query(
                DagModel).filter(~DagModel.dag_id.in_(active_dag_ids)).all():
            dag.is_active = False
            session.merge(dag)
        session.commit()
        session.close()

    def paused_dags(self):
        session = settings.Session()
        dag_ids = [dp.dag_id for dp in session.query(DagModel).filter(
            DagModel.is_paused == True)]
        session.commit()
        session.close()
        return dag_ids


class User(Base):
    __tablename__ = "user"

    id = Column(Integer, primary_key=True)
    username = Column(String(ID_LEN), unique=True)
    email = Column(String(500))
    superuser = False

    def __repr__(self):
        return self.username

    def get_id(self):
        return str(self.id)

    def is_superuser(self):
        return self.superuser


class Connection(Base):
    """
    Placeholder to store information about different database instances
    connection information. The idea here is that scripts use references to
    database instances (conn_id) instead of hard coding hostname, logins and
    passwords when using operators or hooks.
    """
    __tablename__ = "connection"

    id = Column(Integer(), primary_key=True)
    conn_id = Column(String(ID_LEN))
    conn_type = Column(String(500))
    host = Column(String(500))
    schema = Column(String(500))
    login = Column(String(500))
    _password = Column('password', String(5000))
    port = Column(Integer())
    is_encrypted = Column(Boolean, unique=False, default=False)
    extra = Column(String(5000))

    def __init__(
            self, conn_id=None, conn_type=None,
            host=None, login=None, password=None,
            schema=None, port=None, extra=None,
            uri=None):
        self.conn_id = conn_id
        if uri:
            self.parse_from_uri(uri)
        else:
            self.conn_type = conn_type
            self.host = host
            self.login = login
            self.password = password
            self.schema = schema
            self.port = port
            self.extra = extra

    def parse_from_uri(self, uri):
        temp_uri = urlparse(uri)
        hostname = temp_uri.hostname or ''
        if '%2f' in hostname:
            hostname = hostname.replace('%2f', '/').replace('%2F', '/')
        conn_type = temp_uri.scheme
        if conn_type == 'postgresql':
            conn_type = 'postgres'
        self.conn_type = conn_type
        self.host = hostname
        self.schema = temp_uri.path[1:]
        self.login = temp_uri.username
        self.password = temp_uri.password
        self.port = temp_uri.port

    def get_password(self):
        if self._password and self.is_encrypted:
            if not ENCRYPTION_ON:
                raise AirflowException(
                    "Can't decrypt, configuration is missing")
            return FERNET.decrypt(bytes(self._password, 'utf-8')).decode()
        else:
            return self._password

    def set_password(self, value):
        if value:
            try:
                self._password = FERNET.encrypt(bytes(value, 'utf-8')).decode()
                self.is_encrypted = True
            except NameError:
                self._password = value
                self.is_encrypted = False

    @declared_attr
    def password(cls):
        return synonym('_password',
                       descriptor=property(cls.get_password, cls.set_password))

    def get_hook(self):
        from airflow import hooks
        from airflow.contrib import hooks as contrib_hooks
        try:
            if self.conn_type == 'mysql':
                return hooks.MySqlHook(mysql_conn_id=self.conn_id)
            elif self.conn_type == 'bigquery':
                return contrib_hooks.BigQueryHook(bigquery_conn_id=self.conn_id)
            elif self.conn_type == 'postgres':
                return hooks.PostgresHook(postgres_conn_id=self.conn_id)
            elif self.conn_type == 'hive_cli':
                return hooks.HiveCliHook(hive_cli_conn_id=self.conn_id)
            elif self.conn_type == 'presto':
                return hooks.PrestoHook(presto_conn_id=self.conn_id)
            elif self.conn_type == 'hiveserver2':
                return hooks.HiveServer2Hook(hiveserver2_conn_id=self.conn_id)
            elif self.conn_type == 'sqlite':
                return hooks.SqliteHook(sqlite_conn_id=self.conn_id)
            elif self.conn_type == 'jdbc':
                return hooks.JdbcHook(jdbc_conn_id=self.conn_id)
            elif self.conn_type == 'mssql':
                return hooks.MsSqlHook(mssql_conn_id=self.conn_id)
            elif self.conn_type == 'oracle':
                return hooks.OracleHook(oracle_conn_id=self.conn_id)
            elif self.conn_type == 'vertica':
                return hooks.VerticaHook(vertica_conn_id=self.conn_id)
        except:
            return None

    def __repr__(self):
        return self.conn_id

    @property
    def extra_dejson(self):
        """Returns the extra property by deserializing json"""
        obj = {}
        if self.extra:
            try:
                obj = json.loads(self.extra)
            except Exception as e:
                logging.exception(e)
                logging.error(
                    "Failed parsing the json for "
                    "conn_id {}".format(self.conn_id))
        return obj


class DagPickle(Base):
    """
    Dags can originate from different places (user repos, master repo, ...)
    and also get executed in different places (different executors). This
    object represents a version of a DAG and becomes a source of truth for
    a BackfillJob execution. A pickle is a native python serialized object,
    and in this case gets stored in the database for the duration of the job.

    The executors pick up the DagPickle id and read the dag definition from
    the database.
    """
    id = Column(Integer, primary_key=True)
    pickle = Column(PickleType(pickler=dill))
    created_dttm = Column(DateTime, default=func.now())
    pickle_hash = Column(Text)

    __tablename__ = "dag_pickle"

    def __init__(self, dag):
        self.dag_id = dag.dag_id
        if hasattr(dag, 'template_env'):
            dag.template_env = None
        self.pickle_hash = hash(dag)
        self.pickle = dag


class TaskInstance(Base):
    """
    Task instances store the state of a task instance. This table is the
    authority and single source of truth around what tasks have run and the
    state they are in.

    The SqlAchemy model doesn't have a SqlAlchemy foreign key to the task or
    dag model deliberately to have more control over transactions.

    Database transactions on this table should insure double triggers and
    any confusion around what task instances are or aren't ready to run
    even while multiple schedulers may be firing task instances.
    """

    __tablename__ = "task_instance"

    task_id = Column(String(ID_LEN), primary_key=True)
    dag_id = Column(String(ID_LEN), primary_key=True)
    execution_date = Column(DateTime, primary_key=True)
    start_date = Column(DateTime)
    end_date = Column(DateTime)
    duration = Column(Float)
    state = Column(String(20))
    try_number = Column(Integer, default=0)
    hostname = Column(String(1000))
    unixname = Column(String(1000))
    job_id = Column(Integer)
    pool = Column(String(50))
    queue = Column(String(50))
    priority_weight = Column(Integer)
    operator = Column(String(1000))
    queued_dttm = Column(DateTime)

    __table_args__ = (
        Index('ti_dag_state', dag_id, state),
        Index('ti_state_lkp', dag_id, task_id, execution_date, state),
        Index('ti_pool', pool, state, priority_weight),
    )

    def __init__(self, task, execution_date, state=None):
        self.dag_id = task.dag_id
        self.task_id = task.task_id
        self.execution_date = execution_date
        self.task = task
        self.queue = task.queue
        self.pool = task.pool
        self.priority_weight = task.priority_weight_total
        self.try_number = 0
        self.test_mode = False  # can be changed when calling 'run'
        self.force = False  # can be changed when calling 'run'
        self.unixname = getpass.getuser()
        if state:
            self.state = state

    def command(
            self,
            mark_success=False,
            ignore_dependencies=False,
            force=False,
            local=False,
            pickle_id=None,
            raw=False,
            task_start_date=None,
            job_id=None,
            pool=None):
        """
        Returns a command that can be executed anywhere where airflow is
        installed. This command is part of the message sent to executors by
        the orchestrator.
        """
        iso = self.execution_date.isoformat()
        cmd = "airflow run {self.dag_id} {self.task_id} {iso} "
        cmd += "--mark_success " if mark_success else ""
        cmd += "--pickle {pickle_id} " if pickle_id else ""
        cmd += "--job_id {job_id} " if job_id else ""
        cmd += "-i " if ignore_dependencies else ""
        cmd += "--force " if force else ""
        cmd += "--local " if local else ""
        cmd += "--pool {pool} " if pool else ""
        cmd += "--raw " if raw else ""
        if task_start_date:
            cmd += "-s " + task_start_date.isoformat() + ' '
        if (
                not pickle_id and self.task.dag and
                self.task.dag.full_filepath and
                not os.path.isabs(self.task.dag.full_filepath)):
            cmd += "-sd DAGS_FOLDER/{self.task.dag.filepath} "
        return cmd.format(**locals())

    @property
    def log_filepath(self):
        iso = self.execution_date.isoformat()
        log = os.path.expanduser(configuration.get('core', 'BASE_LOG_FOLDER'))
        return (
            "{log}/{self.dag_id}/{self.task_id}/{iso}.log".format(**locals()))

    @property
    def log_url(self):
        iso = self.execution_date.isoformat()
        BASE_URL = configuration.get('webserver', 'BASE_URL')
        return BASE_URL + (
            "/admin/airflow/log"
            "?dag_id={self.dag_id}"
            "&task_id={self.task_id}"
            "&execution_date={iso}"
        ).format(**locals())

    @property
    def mark_success_url(self):
        iso = self.execution_date.isoformat()
        BASE_URL = configuration.get('webserver', 'BASE_URL')
        return BASE_URL + (
            "/admin/airflow/action"
            "?action=success"
            "&task_id={self.task_id}"
            "&dag_id={self.dag_id}"
            "&execution_date={iso}"
            "&upstream=false"
            "&downstream=false"
        ).format(**locals())

    def current_state(self, main_session=None):
        """
        Get the very latest state from the database, if a session is passed,
        we use and looking up the state becomes part of the session, otherwise
        a new session is used.
        """
        session = main_session or settings.Session()
        TI = TaskInstance
        ti = session.query(TI).filter(
            TI.dag_id == self.dag_id,
            TI.task_id == self.task_id,
            TI.execution_date == self.execution_date,
        ).all()
        if ti:
            state = ti[0].state
        else:
            state = None
        if not main_session:
            session.commit()
            session.close()
        return state

    def error(self, main_session=None):
        """
        Forces the task instance's state to FAILED in the database.
        """
        session = settings.Session()
        logging.error("Recording the task instance as FAILED")
        self.state = State.FAILED
        session.merge(self)
        session.commit()
        session.close()

    def refresh_from_db(self, main_session=None):
        """
        Refreshes the task instance from the database based on the primary key
        """
        session = main_session or settings.Session()
        TI = TaskInstance
        ti = session.query(TI).filter(
            TI.dag_id == self.dag_id,
            TI.task_id == self.task_id,
            TI.execution_date == self.execution_date,
        ).first()
        if ti:
            self.state = ti.state
            self.start_date = ti.start_date
            self.end_date = ti.end_date
            self.try_number = ti.try_number
        else:
            self.state = None

        if not main_session:
            session.commit()
            session.close()

    @property
    def key(self):
        """
        Returns a tuple that identifies the task instance uniquely
        """
        return (self.dag_id, self.task_id, self.execution_date)

    def set_state(self, state, session):
        self.state = state
        self.start_date = datetime.now()
        self.end_date = datetime.now()
        session.merge(self)

    def is_queueable(self, flag_upstream_failed=False):
        """
        Returns a boolean on whether the task instance has met all dependencies
        and is ready to run. It considers the task's state, the state
        of its dependencies, depends_on_past and makes sure the execution
        isn't in the future. It doesn't take into
        account whether the pool has a slot for it to run.

        :param flag_upstream_failed: This is a hack to generate
            the upstream_failed state creation while checking to see
            whether the task instance is runnable. It was the shortest
            path to add the feature
        :type flag_upstream_failed: boolean
        """
        if self.execution_date > datetime.now():
            return False
        elif self.state == State.UP_FOR_RETRY and not self.ready_for_retry():
            return False
        elif self.task.end_date and self.execution_date > self.task.end_date:
            return False
        elif self.state in (State.SKIPPED, State.QUEUED):
            return False
        elif (
                self.state in State.runnable() and
                self.are_dependencies_met(
                    flag_upstream_failed=flag_upstream_failed)):
            return True
        else:
            return False

    def is_runnable(self, flag_upstream_failed=False):
        """
        Returns whether a task is ready to run AND there's room in the
        queue.
        """
        return self.is_queueable(flag_upstream_failed) and not self.pool_full()

    def are_dependents_done(self, main_session=None):
        """
        Checks whether the dependents of this task instance have all succeeded.
        This is meant to be used by wait_for_downstream.

        This is useful when you do not want to start processing the next
        schedule of a task until the dependents are done. For instance,
        if the task DROPs and recreates a table.
        """
        session = main_session or settings.Session()
        task = self.task

        if not task._downstream_list:
            return True

        downstream_task_ids = [t.task_id for t in task._downstream_list]
        ti = session.query(func.count(TaskInstance.task_id)).filter(
            TaskInstance.dag_id == self.dag_id,
            TaskInstance.task_id.in_(downstream_task_ids),
            TaskInstance.execution_date == self.execution_date,
            TaskInstance.state == State.SUCCESS,
        )
        count = ti[0][0]
        if not main_session:
            session.commit()
            session.close()
        return count == len(task._downstream_list)

    def are_dependencies_met(
            self, main_session=None, flag_upstream_failed=False):
        """
        Returns a boolean on whether the upstream tasks are in a SUCCESS state
        and considers depends_on_past and the previous run's state.

        :param flag_upstream_failed: This is a hack to generate
            the upstream_failed state creation while checking to see
            whether the task instance is runnable. It was the shortest
            path to add the feature
        :type flag_upstream_failed: boolean
        """
        TI = TaskInstance
        TR = TriggerRule

        # Using the session if passed as param
        session = main_session or settings.Session()
        task = self.task

        # Checking that the depends_on_past is fulfilled
        if (task.depends_on_past and
                not self.execution_date == task.start_date):
            previous_ti = session.query(TI).filter(
                TI.dag_id == self.dag_id,
                TI.task_id == task.task_id,
                TI.execution_date ==
                    self.task.dag.previous_schedule(self.execution_date),
                TI.state == State.SUCCESS,
            ).first()
            if not previous_ti:
                return False

            # Applying wait_for_downstream
            previous_ti.task = self.task
            if task.wait_for_downstream and not \
                    previous_ti.are_dependents_done(session):
                return False

        # Checking that all upstream dependencies have succeeded
        if not task._upstream_list or task.trigger_rule == TR.DUMMY:
            return True

        upstream_task_ids = [t.task_id for t in task._upstream_list]
        qry = (
            session
            .query(
                func.coalesce(func.sum(
                    case([(TI.state == State.SUCCESS, 1)], else_=0)), 0),
                func.coalesce(func.sum(
                    case([(TI.state == State.SKIPPED, 1)], else_=0)), 0),
                func.coalesce(func.sum(
                    case([(TI.state == State.FAILED, 1)], else_=0)), 0),
                func.coalesce(func.sum(
                    case([(TI.state == State.UPSTREAM_FAILED, 1)], else_=0)), 0),
                func.count(TI.task_id),
            )
            .filter(
                TI.dag_id == self.dag_id,
                TI.task_id.in_(upstream_task_ids),
                TI.execution_date == self.execution_date,
                TI.state.in_([
                    State.SUCCESS, State.FAILED,
                    State.UPSTREAM_FAILED, State.SKIPPED]),
            )
        )
        successes, skipped, failed, upstream_failed, done = qry.first()
        upstream = len(task._upstream_list)
        tr = task.trigger_rule
        upstream_done = done >= upstream

        # handling instant state assignment based on trigger rules
        if flag_upstream_failed:
            if tr == TR.ALL_SUCCESS:
                if upstream_failed or failed:
                    self.set_state(State.UPSTREAM_FAILED, session)
                elif skipped:
                    self.set_state(State.SKIPPED, session)
            elif tr == TR.ALL_FAILED:
                if successes or skipped:
                    self.set_state(State.SKIPPED, session)
            elif tr == TR.ONE_SUCCESS:
                if upstream_done and not successes:
                    self.set_state(State.SKIPPED, session)
            elif tr == TR.ONE_FAILED:
                if upstream_done and not(failed or upstream_failed):
                    self.set_state(State.SKIPPED, session)

        if (
            (tr == TR.ONE_SUCCESS and successes) or
            (tr == TR.ONE_FAILED and (failed or upstream_failed)) or
            (tr == TR.ALL_SUCCESS and successes >= upstream) or
            (tr == TR.ALL_FAILED and failed + upstream_failed >= upstream) or
            (tr == TR.ALL_DONE and upstream_done)
        ):
            return True

        if not main_session:
            session.commit()
            session.close()
        return False

    def __repr__(self):
        return (
            "<TaskInstance: {ti.dag_id}.{ti.task_id} "
            "{ti.execution_date} [{ti.state}]>"
        ).format(ti=self)

    def ready_for_retry(self):
        """
        Checks on whether the task instance is in the right state and timeframe
        to be retried.
        """
        return self.state == State.UP_FOR_RETRY and \
            self.end_date + self.task.retry_delay < datetime.now()

    @provide_session
    def pool_full(self, session):
        """
        Returns a boolean as to whether the slot pool has room for this
        task to run
        """
        if not self.task.pool:
            return False

        pool = (
            session
            .query(Pool)
            .filter(Pool.pool == self.task.pool)
            .first()
        )
        if not pool:
            raise ValueError(
                "Task specified a pool ({}) but the pool "
                "doesn't exist!".format(self.task.pool))
        open_slots = pool.open_slots(session=session)

        return open_slots <= 0

    def run(
            self,
            verbose=True,
            ignore_dependencies=False,  # Doesn't check for deps, just runs
            force=False,  # Disregards previous successes
            mark_success=False,  # Don't run the task, act as if it succeeded
            test_mode=False,  # Doesn't record success or failure in the DB
            job_id=None,
            pool=None,):
        """
        Runs the task instance.
        """
        task = self.task
        self.pool = pool or task.pool
        self.test_mode = test_mode
        self.force = force
        session = settings.Session()
        self.refresh_from_db(session)
        session.commit()
        self.job_id = job_id
        iso = datetime.now().isoformat()
        self.hostname = socket.gethostname()
        self.operator = task.__class__.__name__

        if self.state == State.RUNNING:
            logging.warning("Another instance is running, skipping.")
        elif not force and self.state == State.SUCCESS:
            logging.info(
                "Task {self} previously succeeded"
                " on {self.end_date}".format(**locals())
            )
        elif not ignore_dependencies and \
                not self.are_dependencies_met(session):
            logging.warning("Dependencies not met yet")
        elif self.state == State.UP_FOR_RETRY and \
                not self.ready_for_retry():
            next_run = (self.end_date + task.retry_delay).isoformat()
            logging.info(
                "Not ready for retry yet. " +
                "Next run after {0}".format(next_run)
            )
        elif force or self.state in State.runnable():
            HR = "\n" + ("-" * 80) + "\n"  # Line break
<<<<<<< HEAD
            attempts = task.retries + 1
            msg = (
                "Starting run {self.try_number} out of {attempts}, "
                "starting @{iso}")
=======
            tot_tries = task.retries + 1
            if self.try_number == 0:
                msg = "First run"
            else:
                msg = "Attempt {self.try_number} out of {tot_tries}"
>>>>>>> 064de80f
            self.try_number += 1
            msg = msg.format(**locals())
            logging.info(HR + msg + HR)
            self.start_date = datetime.now()

            if self.state != State.QUEUED and (
                    self.pool or self.task.dag.concurrency_reached):
                # If a pool is set for this task, marking the task instance
                # as QUEUED
                self.state = State.QUEUED
                self.queued_dttm = datetime.now()
                session.merge(self)
                session.commit()
                session.close()
                logging.info("Queuing into pool {}".format(self.pool))
                return
            if not test_mode:
                session.add(Log(State.RUNNING, self))
            self.state = State.RUNNING
            self.end_date = None
            if not test_mode:
                session.merge(self)
            session.commit()
            session.close()

            # Closing all pooled connections to prevent
            # "max number of connections reached"
            settings.engine.dispose()
            if verbose:
                if mark_success:
                    msg = "Marking success for "
                else:
                    msg = "Executing "
                msg += "{self.task} on {self.execution_date}"

            context = {}
            try:
                logging.info(msg.format(self=self))
                if not mark_success:
                    context = self.get_template_context()

                    task_copy = copy.copy(task)
                    self.task = task_copy

                    def signal_handler(signum, frame):
                        '''Setting kill signal handler'''
                        logging.error("Killing subprocess")
                        task_copy.on_kill()
                        raise AirflowException("Task received SIGTERM signal")
                    signal.signal(signal.SIGTERM, signal_handler)

                    self.render_templates()
                    task_copy.pre_execute(context=context)

                    # If a timout is specified for the task, make it fail
                    # if it goes beyond
                    result = None
                    if task_copy.execution_timeout:
                        with utils.timeout(int(
                                task_copy.execution_timeout.total_seconds())):
                            result = task_copy.execute(context=context)

                    else:
                        result = task_copy.execute(context=context)

                    # If the task returns a result, push an XCom containing it
                    if result is not None:
                        self.xcom_push(key=XCOM_RETURN_KEY, value=result)

                    task_copy.post_execute(context=context)
            except (Exception, KeyboardInterrupt) as e:
                self.handle_failure(e, test_mode, context)
                raise

            # Recording SUCCESS
            session = settings.Session()
            self.end_date = datetime.now()
            self.set_duration()
            self.state = State.SUCCESS
            if not test_mode:
                session.add(Log(State.SUCCESS, self))
                session.merge(self)
            session.commit()

            # Success callback
            try:
                if task.on_success_callback:
                    task.on_success_callback(context)
            except Exception as e3:
                logging.error("Failed when executing success callback")
                logging.exception(e3)

        session.commit()
        session.close()

    def dry_run(self):
        task = self.task
        task_copy = copy.copy(task)
        self.task = task_copy

        self.render_templates()
        task_copy.dry_run()

    def handle_failure(self, error, test_mode=False, context=None):
        logging.exception(error)
        task = self.task
        session = settings.Session()
        self.end_date = datetime.now()
        self.set_duration()
        if not test_mode:
            session.add(Log(State.FAILED, self))

        # Let's go deeper
        try:
            if self.try_number <= task.retries:
                self.state = State.UP_FOR_RETRY
                if task.email_on_retry and task.email:
                    self.email_alert(error, is_retry=True)
            else:
                self.state = State.FAILED
                if task.email_on_failure and task.email:
                    self.email_alert(error, is_retry=False)
        except Exception as e2:
            logging.error(
                'Failed to send email to: ' + str(task.email))
            logging.exception(e2)

        # Handling callbacks pessimistically
        try:
            if self.state == State.UP_FOR_RETRY and task.on_retry_callback:
                task.on_retry_callback(context)
            if self.state == State.FAILED and task.on_failure_callback:
                task.on_failure_callback(context)
        except Exception as e3:
            logging.error("Failed at executing callback")
            logging.exception(e3)

        if not test_mode:
            session.merge(self)
        session.commit()
        logging.error(str(error))

    @provide_session
    def get_template_context(self, session=None):
        task = self.task
        from airflow import macros
        tables = None
        if 'tables' in task.params:
            tables = task.params['tables']
        ds = self.execution_date.isoformat()[:10]
        yesterday_ds = (self.execution_date - timedelta(1)).isoformat()[:10]
        tomorrow_ds = (self.execution_date + timedelta(1)).isoformat()[:10]
        ds_nodash = ds.replace('-', '')
        iso = self.execution_date.isoformat()
        ti_key_str = "{task.dag_id}__{task.task_id}__{ds_nodash}"
        ti_key_str = ti_key_str.format(**locals())

        params = {}
        run_id = ''
        dag_run = None
        if hasattr(task, 'dag'):
            if task.dag.params:
                params.update(task.dag.params)
            dag_run = (
                session.query(DagRun)
                .filter_by(
                    dag_id=task.dag.dag_id,
                    execution_date=self.execution_date)
                .first()
            )
            run_id = dag_run.run_id if dag_run else None
            session.expunge_all()
            session.commit()

        if task.params:
            params.update(task.params)

        return {
            'dag': task.dag,
            'ds': ds,
            'ts': iso,
            'ts_nodash': iso.replace('-', '').replace(':', ''),
            'yesterday_ds': yesterday_ds,
            'tomorrow_ds': tomorrow_ds,
            'END_DATE': ds,
            'ds_nodash': ds_nodash,
            'end_date': ds,
            'dag_run': dag_run,
            'run_id': run_id,
            'execution_date': self.execution_date,
            'latest_date': ds,
            'macros': macros,
            'params': params,
            'tables': tables,
            'task': task,
            'task_instance': self,
            'ti': self,
            'task_instance_key_str': ti_key_str,
            'conf': configuration,
            'test_mode': self.test_mode,
        }

    def render_templates(self):
        task = self.task
        jinja_context = self.get_template_context()
        if hasattr(self, 'task') and hasattr(self.task, 'dag'):
            if self.task.dag.user_defined_macros:
                jinja_context.update(
                    self.task.dag.user_defined_macros)

        rt = self.task.render_template  # shortcut to method
        for attr in task.__class__.template_fields:
            content = getattr(task, attr)
            if content:
                rendered_content = self.task.render_template(content, jinja_context)
                setattr(task, attr, rendered_content)

    def email_alert(self, exception, is_retry=False):
        task = self.task
        title = "Airflow alert: {self}".format(**locals())
        exception = str(exception).replace('\n', '<br>')
        try_ = task.retries + 1
        body = (
            "Try {self.try_number} out of {try_}<br>"
            "Exception:<br>{exception}<br>"
            "Log: <a href='{self.log_url}'>Link</a><br>"
            "Host: {self.hostname}<br>"
            "Log file: {self.log_filepath}<br>"
            "Mark success: <a href='{self.mark_success_url}'>Link</a><br>"
        ).format(**locals())
        utils.send_email(task.email, title, body)

    def set_duration(self):
        if self.end_date and self.start_date:
            self.duration = (self.end_date - self.start_date).total_seconds()
        else:
            self.duration = None

    def xcom_push(
            self,
            key,
            value,
            execution_date=None):
        """
        Make an XCom available for tasks to pull.

        :param key: A key for the XCom
        :type key: string
        :param value: A value for the XCom. The value is pickled and stored
            in the database.
        :type value: any pickleable object
        :param execution_date: if provided, the XCom will not be visible until
            this date. This can be used, for example, to send a message to a
            task on a future date without it being immediately visible.
        :type execution_date: datetime
        """

        if execution_date and execution_date < self.execution_date:
            raise ValueError(
                'execution_date can not be in the past (current '
                'execution_date is {}; received {})'.format(
                    self.execution_date, execution_date))

        XCom.set(
            key=key,
            value=value,
            task_id=self.task_id,
            dag_id=self.dag_id,
            execution_date=execution_date or self.execution_date)

    def xcom_pull(
            self,
            task_ids,
            dag_id=None,
            key=XCOM_RETURN_KEY,
            include_prior_dates=False):
        """
        Pull XComs that optionally meet certain criteria.

        The default value for `key` limits the search to XComs
        that were returned by other tasks (as opposed to those that were pushed
        manually). To remove this filter, pass key=None (or any desired value).

        If a single task_id string is provided, the result is the value of the
        most recent matching XCom from that task_id. If multiple task_ids are
        provided, a tuple of matching values is returned. None is returned
        whenever no matches are found.

        :param key: A key for the XCom. If provided, only XComs with matching
            keys will be returned. The default key is 'return_value', also
            available as a constant XCOM_RETURN_KEY. This key is automatically
            given to XComs returned by tasks (as opposed to being pushed
            manually). To remove the filter, pass key=None.
        :type key: string
        :param task_ids: Only XComs from tasks with matching ids will be
            pulled. Can pass None to remove the filter.
        :type task_ids: string or iterable of strings (representing task_ids)
        :param dag_id: If provided, only pulls XComs from this DAG.
            If None (default), the DAG of the calling task is used.
        :type dag_id: string
        :param include_prior_dates: If False, only XComs from the current
            execution_date are returned. If True, XComs from previous dates
            are returned as well.
        :type include_prior_dates: bool
        """

        if dag_id is None:
            dag_id = self.dag_id

        pull_fn = functools.partial(
            XCom.get_one,
            execution_date=self.execution_date,
            key=key,
            dag_id=dag_id,
            include_prior_dates=include_prior_dates)

        if is_container(task_ids):
            return tuple(pull_fn(task_id=t) for t in task_ids)
        else:
            return pull_fn(task_id=task_ids)


class Log(Base):
    """
    Used to actively log events to the database
    """

    __tablename__ = "log"

    id = Column(Integer, primary_key=True)
    dttm = Column(DateTime)
    dag_id = Column(String(ID_LEN))
    task_id = Column(String(ID_LEN))
    event = Column(String(30))
    execution_date = Column(DateTime)
    owner = Column(String(500))
    extra = Column(Text)

    def __init__(self, event, task_instance, owner=None, extra=None, **kwargs):
        self.dttm = datetime.now()
        self.event = event
        self.extra = extra

        task_owner = None

        if task_instance:
            self.dag_id = task_instance.dag_id
            self.task_id = task_instance.task_id
            self.execution_date = task_instance.execution_date
            task_owner = task_instance.task.owner

        if 'task_id' in kwargs:
            self.task_id = kwargs['task_id']
        if 'dag_id' in kwargs:
            self.dag_id = kwargs['dag_id']
        if 'execution_date' in kwargs:
            if kwargs['execution_date']:
                self.execution_date = kwargs['execution_date']

        self.owner = owner or task_owner


@functools.total_ordering
class BaseOperator(object):
    """
    Abstract base class for all operators. Since operators create objects that
    become node in the dag, BaseOperator contains many recursive methods for
    dag crawling behavior. To derive this class, you are expected to override
    the constructor as well as the 'execute' method.

    Operators derived from this task should perform or trigger certain tasks
    synchronously (wait for completion). Example of operators could be an
    operator the runs a Pig job (PigOperator), a sensor operator that
    waits for a partition to land in Hive (HiveSensorOperator), or one that
    moves data from Hive to MySQL (Hive2MySqlOperator). Instances of these
    operators (tasks) target specific operations, running specific scripts,
    functions or data transfers.

    This class is abstract and shouldn't be instantiated. Instantiating a
    class derived from this one results in the creation of a task object,
    which ultimately becomes a node in DAG objects. Task dependencies should
    be set by using the set_upstream and/or set_downstream methods.

    Note that this class is derived from SQLAlquemy's Base class, which
    allows us to push metadata regarding tasks to the database. Deriving this
    classes needs to implement the polymorphic specificities documented in
    SQLAlchemy. This should become clear while reading the code for other
    operators.

    :param task_id: a unique, meaningful id for the task
    :type task_id: string
    :param owner: the owner of the task, using the unix username is recommended
    :type owner: string
    :param retries: the number of retries that should be performed before
        failing the task
    :type retries: int
    :param retry_delay: delay between retries
    :type retry_delay: timedelta
    :param start_date: The ``start_date`` for the task, determines
        the ``execution_date`` for the first task instanec. The best practice
        is to have the start_date rounded
        to your DAG's ``schedule_interval``. Daily jobs have their start_date
        some day at 00:00:00, hourly jobs have their start_date at 00:00
        of a specific hour. Note that Airflow simply looks at the latest
        ``execution_date`` and adds the ``schedule_interval`` to determine
        the next ``execution_date``. It is also very important
        to note that different tasks' dependencies
        need to line up in time. If task A depends on task B and their
        start_date are offset in a way that their execution_date don't line
        up, A's dependencies will never be met. If you are looking to delay
        a task, for example running a daily task at 2AM, look into the
        ``TimeSensor`` and ``TimeDeltaSensor``.
    :type start_date: datetime
    :param end_date: if specified, the scheduler won't go beyond this date
    :type end_date: datetime
    :param depends_on_past: when set to true, task instances will run
        sequentially while relying on the previous task's schedule to
        succeed. The task instance for the start_date is allowed to run.
    :type depends_on_past: bool
    :param wait_for_downstream: when set to true, an instance of task
        X will wait for tasks immediately downstream of the previous instance
        of task X to finish successfully before it runs. This is useful if the
        different instances of a task X alter the same asset, and this asset
        is used by tasks downstream of task X. Note that depends_on_past
        is forced to True wherever wait_for_downstream is used.
    :type wait_for_downstream: bool
    :param queue: which queue to target when running this job. Not
        all executors implement queue management, the CeleryExecutor
        does support targeting specific queues.
    :type queue: str
    :param dag: a reference to the dag the task is attached to (if any)
    :type dag: DAG
    :param priority_weight: priority weight of this task against other task.
        This allows the executor to trigger higher priority tasks before
        others when things get backed up.
    :type priority_weight: int
    :param pool: the slot pool this task should run in, slot pools are a
        way to limit concurrency for certain tasks
    :type pool: str
    :param sla: time by which the job is expected to succeed. Note that
        this represents the ``timedelta`` after the period is closed. For
        example if you set an SLA of 1 hour, the scheduler would send dan email
        soon after 1:00AM on the ``2016-01-02`` if the ``2016-01-01`` instance
        has not succeede yet.
        The scheduler pays special attention for jobs with an SLA and
        sends alert
        emails for sla misses. SLA misses are also recorded in the database
        for future reference. All tasks that share the same SLA time
        get bundled in a single email, sent soon after that time. SLA
        notification are sent once and only once for each task instance.
    :type sla: datetime.timedelta
    :param execution_timeout: max time allowed for the execution of
        this task instance, if it goes beyond it will raise and fail.
    :type execution_timeout: datetime.timedelta
    :param on_failure_callback: a function to be called when a task instance
        of this task fails. a context dictionary is passed as a single
        parameter to this function. Context contains references to related
        objects to the task instance and is documented under the macros
        section of the API.
    :type on_failure_callback: callable
    :param on_retry_callback: much like the ``on_failure_callback`` excepts
        that it is executed when retries occur.
    :param on_success_callback: much like the ``on_failure_callback`` excepts
        that it is executed when the task succeeds.
    :type on_success_callback: callable
    :param trigger_rule: defines the rule by which dependencies are applied
        for the task to get triggered. Options are:
        ``{ all_success | all_failed | all_done | one_success |
        one_failed | dummy}``
        default is ``all_success``. Options can be set as string or
        using the constants defined in the static class
        ``airflow.utils.TriggerRule``
    :type trigger_rule: str
    """

    # For derived classes to define which fields will get jinjaified
    template_fields = []
    # Defines wich files extensions to look for in the templated fields
    template_ext = []
    # Defines the color in the UI
    ui_color = '#fff'
    ui_fgcolor = '#000'

    @apply_defaults
    def __init__(
            self,
            task_id,
            owner,
            email=None,
            email_on_retry=True,
            email_on_failure=True,
            retries=0,
            retry_delay=timedelta(seconds=300),
            start_date=None,
            end_date=None,
            schedule_interval=None,  # not hooked as of now
            depends_on_past=False,
            wait_for_downstream=False,
            dag=None,
            params=None,
            default_args=None,
            adhoc=False,
            priority_weight=1,
            queue=configuration.get('celery', 'default_queue'),
            pool=None,
            sla=None,
            execution_timeout=None,
            on_failure_callback=None,
            on_success_callback=None,
            on_retry_callback=None,
            trigger_rule=TriggerRule.ALL_SUCCESS,
            *args,
            **kwargs):

        utils.validate_key(task_id)
        self.dag_id = dag.dag_id if dag else 'adhoc_' + owner
        self.task_id = task_id
        self.owner = owner
        self.email = email
        self.email_on_retry = email_on_retry
        self.email_on_failure = email_on_failure
        self.start_date = start_date
        if start_date and not isinstance(start_date, datetime):
            logging.warning(
                "start_date for {} isn't datetime.datetime".format(self))
        self.end_date = end_date
        if not TriggerRule.is_valid(trigger_rule):
            raise AirflowException(
                "The trigger_rule must be one of {all_triggers},"
                "'{d}.{t}'; received '{tr}'."
                .format(all_triggers=TriggerRule.all_triggers,
                        d=dag.dag_id, t=task_id, tr = trigger_rule))

        self.trigger_rule = trigger_rule
        self.depends_on_past = depends_on_past
        self.wait_for_downstream = wait_for_downstream
        if wait_for_downstream:
            self.depends_on_past = True

        if schedule_interval:
            logging.warning(
                "schedule_interval is used for {}, though it has "
                "been deprecated as a task parameter, you need to "
                "specify it as a DAG parameter instead".format(self))
        self._schedule_interval = schedule_interval
        self.retries = retries
        self.queue = queue
        self.pool = pool
        self.sla = sla
        self.execution_timeout = execution_timeout
        self.on_failure_callback = on_failure_callback
        self.on_success_callback = on_success_callback
        self.on_retry_callback = on_retry_callback
        if isinstance(retry_delay, timedelta):
            self.retry_delay = retry_delay
        else:
            logging.debug("retry_delay isn't timedelta object, assuming secs")
            self.retry_delay = timedelta(seconds=retry_delay)
        self.params = params or {}  # Available in templates!
        self.adhoc = adhoc
        self.priority_weight = priority_weight
        if dag:
            dag.add_task(self)
            self.dag = dag

        # Private attributes
        self._upstream_list = []
        self._downstream_list = []

        self._comps = {
            'task_id',
            'dag_id',
            'owner',
            'email',
            'email_on_retry',
            'retry_delay',
            'start_date',
            'schedule_interval',
            'depends_on_past',
            'wait_for_downstream',
            'adhoc',
            'priority_weight',
            'sla',
            'execution_timeout',
            'on_failure_callback',
            'on_success_callback',
            'on_retry_callback',
        }

    def __eq__(self, other):
        return (
            type(self) == type(other) and
            all(self.__dict__.get(c, None) == other.__dict__.get(c, None)
                for c in self._comps))

    def __neq__(self, other):
        return not self == other

    def __lt__(self, other):
        return self.task_id < other.task_id

    def __hash__(self):
        hash_components = [type(self)]
        for c in self._comps:
            val = getattr(self, c, None)
            try:
                hash(val)
                hash_components.append(val)
            except TypeError:
                hash_components.append(repr(val))
        return hash(tuple(hash_components))

    @property
    def schedule_interval(self):
        """
        The schedule interval of the DAG always wins over individual tasks so
        that tasks within a DAG always line up. The task still needs a
        schedule_interval as it may not be attached to a DAG.
        """
        if hasattr(self, 'dag') and self.dag:
            return self.dag._schedule_interval
        else:
            return self._schedule_interval

    @property
    def priority_weight_total(self):
        return sum([
            t.priority_weight
            for t in self.get_flat_relatives(upstream=False)
        ]) + self.priority_weight

    def pre_execute(self, context):
        """
        This is triggered right before self.execute, it's mostly a hook
        for people deriving operators.
        """
        pass

    def execute(self, context):
        """
        This is the main method to derive when creating an operator.
        Context is the same dictionary used as when rendering jinja templates.

        Refer to get_template_context for more context.
        """
        raise NotImplementedError()

    def post_execute(self, context):
        """
        This is triggered right after self.execute, it's mostly a hook
        for people deriving operators.
        """
        pass

    def on_kill(self):
        '''
        Override this method to cleanup subprocesses when a task instance
        gets killed. Any use of the threading, subprocess or multiprocessing
        module within an operator needs to be cleaned up or it will leave
        ghost processes behind.
        '''
        pass

    def __deepcopy__(self, memo):
        """
        Hack sorting double chained task lists by task_id to avoid hitting
        max_depth on deepcopy operations.
        """
        sys.setrecursionlimit(5000)  # TODO fix this in a better way
        cls = self.__class__
        result = cls.__new__(cls)
        memo[id(self)] = result

        self._upstream_list = sorted(self._upstream_list, key=lambda x: x.task_id)
        self._downstream_list = sorted(self._downstream_list, key=lambda x: x.task_id)
        for k, v in list(self.__dict__.items()):
            if k not in ('user_defined_macros', 'params'):
                setattr(result, k, copy.deepcopy(v, memo))
        return result

    def render_template_from_field(self, content, context, jinja_env):
        '''
        Renders a template from a field. If the field is a string, it will
        simply render the string and return the result. If it is a collection or
        nested set of collections, it will traverse the structure and render
        all strings in it.
        '''
        rt = self.render_template
        if isinstance(content, six.string_types):
            result = jinja_env.from_string(content).render(**context)
        elif isinstance(content, (list, tuple)):
            result = [rt(e, context) for e in content]
        elif isinstance(content, dict):
            result = {
                k: rt(v, context)
                for k, v in list(content.items())}
        else:
            param_type = type(content)
            msg = (
                "Type '{param_type}' used for parameter '{attr}' is "
                "not supported for templating").format(**locals())
            raise AirflowException(msg)
        return result

    def render_template(self, content, context):
        '''
        Renders a template either from a file or directly in a field, and returns
        the rendered result.
        '''
        jinja_env = self.dag.get_template_env() \
            if hasattr(self, 'dag') \
            else jinja2.Environment(cache_size=0)

        exts = self.__class__.template_ext
        if (
                isinstance(content, six.string_types) and
                any([content.endswith(ext) for ext in exts])):
            return jinja_env.get_template(content).render(**context)
        else:
            return self.render_template_from_field(content, context, jinja_env)

    def prepare_template(self):
        '''
        Hook that is triggered after the templated fields get replaced
        by their content. If you need your operator to alter the
        content of the file before the template is rendered,
        it should override this method to do so.
        '''
        pass

    def resolve_template_files(self):
        # Getting the content of files for template_field / template_ext
        for attr in self.template_fields:
            content = getattr(self, attr)
            if (content and isinstance(content, six.string_types) and
                    any([content.endswith(ext) for ext in self.template_ext])):
                env = self.dag.get_template_env()
                try:
                    setattr(self, attr, env.loader.get_source(env, content)[0])
                except Exception as e:
                    logging.exception(e)
        self.prepare_template()

    @property
    def upstream_list(self):
        """@property: list of tasks directly upstream"""
        return self._upstream_list

    @property
    def downstream_list(self):
        """@property: list of tasks directly downstream"""
        return self._downstream_list

    def clear(
            self, start_date=None, end_date=None,
            upstream=False, downstream=False):
        """
        Clears the state of task instances associated with the task, following
        the parameters specified.
        """
        session = settings.Session()

        TI = TaskInstance
        qry = session.query(TI).filter(TI.dag_id == self.dag_id)

        if start_date:
            qry = qry.filter(TI.execution_date >= start_date)
        if end_date:
            qry = qry.filter(TI.execution_date <= end_date)

        tasks = [self.task_id]

        if upstream:
            tasks += \
                [t.task_id for t in self.get_flat_relatives(upstream=True)]

        if downstream:
            tasks += \
                [t.task_id for t in self.get_flat_relatives(upstream=False)]

        qry = qry.filter(TI.task_id.in_(tasks))

        count = qry.count()
        clear_task_instances(qry, session)

        session.commit()
        session.close()
        return count

    def get_task_instances(self, session, start_date=None, end_date=None):
        """
        Get a set of task instance related to this task for a specific date
        range.
        """
        TI = TaskInstance
        end_date = end_date or datetime.now()
        return session.query(TI).filter(
            TI.dag_id == self.dag_id,
            TI.task_id == self.task_id,
            TI.execution_date >= start_date,
            TI.execution_date <= end_date,
        ).order_by(TI.execution_date).all()

    def get_flat_relatives(self, upstream=False, l=None):
        """
        Get a flat list of relatives, either upstream or downstream.
        """
        if not l:
            l = []
        for t in self.get_direct_relatives(upstream):
            if not utils.is_in(t, l):
                l.append(t)
                t.get_flat_relatives(upstream, l)
        return l

    def detect_downstream_cycle(self, task=None):
        """
        When invoked, this routine will raise an exception if a cycle is
        detected downstream from self. It is invoked when tasks are added to
        the DAG to detect cycles.
        """
        if not task:
            task = self
        for t in self.get_direct_relatives():
            if task is t:
                msg = "Cycle detected in DAG. Faulty task: {0}".format(task)
                raise AirflowException(msg)
            else:
                t.detect_downstream_cycle(task=task)
        return False

    def run(
            self, start_date=None, end_date=None, ignore_dependencies=False,
            force=False, mark_success=False):
        """
        Run a set of task instances for a date range.
        """
        start_date = start_date or self.start_date
        end_date = end_date or self.end_date or datetime.now()

        for dt in self.dag.date_range(start_date, end_date=end_date):
            TaskInstance(self, dt).run(
                mark_success=mark_success,
                ignore_dependencies=ignore_dependencies,
                force=force,)

    def dry_run(self):
        logging.info('Dry run')
        for attr in self.template_fields:
            content = getattr(self, attr)
            if content and isinstance(content, six.string_types):
                logging.info('Rendering template for {0}'.format(attr))
                logging.info(content)


    def get_direct_relatives(self, upstream=False):
        """
        Get the direct relatives to the current task, upstream or
        downstream.
        """
        if upstream:
            return self.upstream_list
        else:
            return self.downstream_list

    def __repr__(self):
        return "<Task({self.__class__.__name__}): {self.task_id}>".format(self=self)

    @property
    def task_type(self):
        return self.__class__.__name__

    def append_only_new(self, l, item):
        if any([item is t for t in l]):
            raise AirflowException(
                'Dependency {self}, {item} already registered'
                ''.format(**locals()))
        else:
            l.append(item)

    def _set_relatives(self, task_or_task_list, upstream=False):
        try:
            task_list = list(task_or_task_list)
        except TypeError:
            task_list = [task_or_task_list]
        for task in task_list:
            if not isinstance(task, BaseOperator):
                raise AirflowException('Expecting a task')
            if upstream:
                task.append_only_new(task._downstream_list, self)
                self.append_only_new(self._upstream_list, task)
            else:
                self.append_only_new(self._downstream_list, task)
                task.append_only_new(task._upstream_list, self)

        self.detect_downstream_cycle()

    def set_downstream(self, task_or_task_list):
        """
        Set a task, or a task task to be directly downstream from the current
        task.
        """
        self._set_relatives(task_or_task_list, upstream=False)

    def set_upstream(self, task_or_task_list):
        """
        Set a task, or a task task to be directly upstream from the current
        task.
        """
        self._set_relatives(task_or_task_list, upstream=True)

    def xcom_push(
            self,
            context,
            key,
            value,
            execution_date=None):
        """
        See TaskInstance.xcom_push()
        """
        context['ti'].xcom_push(
            key=key,
            value=value,
            execution_date=execution_date)

    def xcom_pull(
            self,
            context,
            task_ids,
            dag_id=None,
            key=XCOM_RETURN_KEY,
            include_prior_dates=None):
        """
        See TaskInstance.xcom_pull()
        """
        return context['ti'].xcom_pull(
            key=key,
            task_ids=task_ids,
            dag_id=dag_id,
            include_prior_dates=include_prior_dates)


class DagModel(Base):

    __tablename__ = "dag"
    """
    These items are stored in the database for state related information
    """
    dag_id = Column(String(ID_LEN), primary_key=True)
    # A DAG can be paused from the UI / DB
    is_paused = Column(Boolean, default=False)
    # Whether the DAG is a subdag
    is_subdag = Column(Boolean, default=False)
    # Whether that DAG was seen on the last DagBag load
    is_active = Column(Boolean, default=False)
    # Last time the scheduler started
    last_scheduler_run = Column(DateTime)
    # Last time this DAG was pickled
    last_pickled = Column(DateTime)
    # When the DAG received a refreshed signal last, used to know when
    # we need to force refresh
    last_expired = Column(DateTime)
    # Whether (one  of) the scheduler is scheduling this DAG at the moment
    scheduler_lock = Column(Boolean)
    # Foreign key to the latest pickle_id
    pickle_id = Column(Integer)
    # The location of the file containing the DAG object
    fileloc = Column(String(2000))
    # String representing the owners
    owners = Column(String(2000))

    def __repr__(self):
        return "<DAG: {self.dag_id}>".format(self=self)

    @classmethod
    def get_current(cls, dag_id):
        session = settings.Session()
        obj = session.query(cls).filter(cls.dag_id == dag_id).first()
        session.expunge_all()
        session.commit()
        session.close()
        return obj


@functools.total_ordering
class DAG(LoggingMixin):
    """
    A dag (directed acyclic graph) is a collection of tasks with directional
    dependencies. A dag also has a schedule, a start end an end date
    (optional). For each schedule, (say daily or hourly), the DAG needs to run
    each individual tasks as their dependencies are met. Certain tasks have
    the property of depending on their own past, meaning that they can't run
    until their previous schedule (and upstream tasks) are completed.

    DAGs essentially act as namespaces for tasks. A task_id can only be
    added once to a DAG.

    :param dag_id: The id of the DAG
    :type dag_id: string
    :param schedule_interval: Defines how often that DAG runs, this
        timedelta object gets added to your latest task instance's
        execution_date to figure out the next schedule
    :type schedule_interval: datetime.timedelta or
        dateutil.relativedelta.relativedelta or str that acts as a cron
        expression
    :param start_date: The timestamp from which the scheduler will
        attempt to backfill
    :type start_date: datetime.datetime
    :param end_date: A date beyond which your DAG won't run, leave to None
        for open ended scheduling
    :type end_date: datetime.datetime
    :param template_searchpath: This list of folders (non relative)
        defines where jinja will look for your templates. Order matters.
        Note that jinja/airflow includes the path of your DAG file by
        default
    :type template_searchpath: string or list of stings
    :param user_defined_macros: a dictionary of macros that will be exposed
        in your jinja templates. For example, passing ``dict(foo='bar')``
        to this argument allows you to ``{{ foo }}`` in all jinja
        templates related to this DAG. Note that you can pass any
        type of object here.
    :type user_defined_macros: dict
    :param default_args: A dictionary of default parameters to be used
        as constructor keyword parameters when initialising operators.
        Note that operators have the same hook, and precede those defined
        here, meaning that if your dict contains `'depends_on_past': True`
        here and `'depends_on_past': False` in the operator's call
        `default_args`, the actual value will be `False`.
    :type default_args: dict
    :param params: a dictionary of DAG level parameters that are made
        accessible in templates, namespaced under `params`. These
        params can be overridden at the task level.
    :type params: dict
    :param concurrency: the number of task instances allowed to run
        concurrently
    :type concurrency: int
    :param max_active_runs: maximum number of active DAG runs, beyond this
        number of DAG runs in a running state, the scheduler won't create
        new active DAG runs
    :type max_active_runs: int
    :param dagrun_timeout: specify how long a DagRun should be up before
        timing out / failing, so that new DagRuns can be created
    :type dagrun_timeout: datetime.timedelta
    """

    def __init__(
            self, dag_id,
            schedule_interval=timedelta(days=1),
            start_date=None, end_date=None,
            full_filepath=None,
            template_searchpath=None,
            user_defined_macros=None,
            default_args=None,
            concurrency=configuration.getint('core', 'dag_concurrency'),
            max_active_runs=configuration.getint(
                'core', 'max_active_runs_per_dag'),
            dagrun_timeout=None,
            params=None):

        self.user_defined_macros = user_defined_macros
        self.default_args = default_args or {}
        self.params = params
        utils.validate_key(dag_id)
        self.tasks = []
        self.dag_id = dag_id
        self.start_date = start_date
        self.end_date = end_date or datetime.now()
        self.schedule_interval = schedule_interval
        if schedule_interval in utils.cron_presets:
            self._schedule_interval = utils.cron_presets.get(schedule_interval)
        elif schedule_interval == '@once':
            self._schedule_interval = None
        else:
            self._schedule_interval = schedule_interval
        self.full_filepath = full_filepath if full_filepath else ''
        if isinstance(template_searchpath, six.string_types):
            template_searchpath = [template_searchpath]
        self.template_searchpath = template_searchpath
        self.parent_dag = None  # Gets set when DAGs are loaded
        self.last_loaded = datetime.now()
        self.safe_dag_id = dag_id.replace('.', '__dot__')
        self.concurrency = concurrency
        self.max_active_runs = max_active_runs
        self.dagrun_timeout = dagrun_timeout

        self._comps = {
            'dag_id',
            'tasks',
            'parent_dag',
            'start_date',
            'schedule_interval',
            'full_filepath',
            'template_searchpath',
            'last_loaded',
        }

    def __repr__(self):
        return "<DAG: {self.dag_id}>".format(self=self)

    def __eq__(self, other):
        return (
            type(self) == type(other) and
            all(self.__dict__.get(c, None) == other.__dict__.get(c, None)
                for c in self._comps))

    def __neq__(self, other):
        return not self == other

    def __lt__(self, other):
        return self.dag_id < other.dag_id

    def __hash__(self):
        hash_components = [type(self)]
        for c in self._comps:
            val = getattr(self, c, None)
            try:
                hash(val)
                hash_components.append(val)
            except TypeError:
                hash_components.append(repr(val))
        return hash(tuple(hash_components))

    def date_range(self, start_date, num=None, end_date=datetime.now()):
        if num:
            end_date = None
        return utils.date_range(
            start_date=start_date, end_date=end_date,
            num=num, delta=self._schedule_interval)

    def following_schedule(self, dttm):
        if isinstance(self._schedule_interval, six.string_types):
            cron = croniter(self._schedule_interval, dttm)
            return cron.get_next(datetime)
        elif isinstance(self._schedule_interval, timedelta):
            return dttm + self._schedule_interval

    def previous_schedule(self, dttm):
        if isinstance(self._schedule_interval, six.string_types):
            cron = croniter(self._schedule_interval, dttm)
            return cron.get_prev(datetime)
        elif isinstance(self._schedule_interval, timedelta):
            return dttm - self._schedule_interval

    @property
    def task_ids(self):
        return [t.task_id for t in self.tasks]

    @property
    def filepath(self):
        """
        File location of where the dag object is instantiated
        """
        fn = self.full_filepath.replace(DAGS_FOLDER + '/', '')
        fn = fn.replace(os.path.dirname(__file__) + '/', '')
        return fn

    @property
    def folder(self):
        """
        Folder location of where the dag object is instantiated
        """
        return os.path.dirname(self.full_filepath)

    @property
    def owner(self):
        return ", ".join(list(set([t.owner for t in self.tasks])))

    @property
    @provide_session
    def concurrency_reached(self, session=None):
        """
        Returns a boolean as to whether the concurrency limit for this DAG
        has been reached
        """
        TI = TaskInstance
        qry = session.query(func.count(TI.task_id)).filter(
            TI.dag_id == self.dag_id,
            TI.task_id.in_(self.task_ids),
            TI.state == State.RUNNING,
        )
        return qry.scalar() >= self.concurrency

    @property
    def latest_execution_date(self):
        """
        Returns the latest date for which at least one task instance exists
        """
        TI = TaskInstance
        session = settings.Session()
        execution_date = session.query(func.max(TI.execution_date)).filter(
            TI.dag_id == self.dag_id,
            TI.task_id.in_(self.task_ids)
        ).scalar()
        session.commit()
        session.close()
        return execution_date

    @property
    def subdags(self):
        """
        Returns a list of the subdag objects associated to this DAG
        """
        # Late import to prevent circular imports
        from airflow.operators import SubDagOperator
        l = []
        for task in self.tasks:
            if isinstance(task, SubDagOperator):
                l.append(task.subdag)
                l += task.subdag.subdags
        return l

    def get_active_runs(self):
        """
        Maintains and returns the currently active runs as a list of dates
        """
        TI = TaskInstance
        session = settings.Session()
        active_dates = []
        active_runs = (
            session.query(DagRun)
            .filter(
                DagRun.dag_id == self.dag_id,
                DagRun.state == State.RUNNING)
            .all()
        )
        for run in active_runs:
            self.logger.info("Checking state for {}".format(run))
            task_instances = session.query(TI).filter(
                TI.dag_id == run.dag_id,
                TI.task_id.in_(self.task_ids),
                TI.execution_date == run.execution_date,
            ).all()
            if len(task_instances) == len(self.tasks):
                task_states = [ti.state for ti in task_instances]
                if State.FAILED in task_states:
                    self.logger.info('Marking run {} failed'.format(run))
                    run.state = State.FAILED
                elif len(
                    set(task_states) |
                    set([State.SUCCESS, State.SKIPPED])
                ) == 2:
                    self.logger.info('Marking run {} successful'.format(run))
                    run.state = State.SUCCESS
                else:
                    active_dates.append(run.execution_date)
            else:
                active_dates.append(run.execution_date)
        session.commit()
        return active_dates

    def resolve_template_files(self):
        for t in self.tasks:
            t.resolve_template_files()

    def crawl_for_tasks(objects):
        """
        Typically called at the end of a script by passing globals() as a
        parameter. This allows to not explicitly add every single task to the
        dag explicitly.
        """
        raise NotImplementedError("")

    def override_start_date(self, start_date):
        """
        Sets start_date of all tasks and of the DAG itself to a certain date.
        This is used by BackfillJob.
        """
        for t in self.tasks:
            t.start_date = start_date
        self.start_date = start_date

    def get_template_env(self):
        '''
        Returns a jinja2 Environment while taking into account the DAGs
        template_searchpath and user_defined_macros
        '''
        searchpath = [self.folder]
        if self.template_searchpath:
            searchpath += self.template_searchpath

        env = jinja2.Environment(
            loader=jinja2.FileSystemLoader(searchpath),
            extensions=["jinja2.ext.do"],
            cache_size=0)
        if self.user_defined_macros:
            env.globals.update(self.user_defined_macros)

        return env

    def set_dependency(self, upstream_task_id, downstream_task_id):
        """
        Simple utility method to set dependency between two tasks that
        already have been added to the DAG using add_task()
        """
        self.get_task(upstream_task_id).set_downstream(
            self.get_task(downstream_task_id))

    def get_task_instances(
            self, session, start_date=None, end_date=None, state=None):
        TI = TaskInstance
        if not start_date:
            start_date = (datetime.today()-timedelta(30)).date()
            start_date = datetime.combine(start_date, datetime.min.time())
        end_date = end_date or datetime.now()
        tis = session.query(TI).filter(
            TI.dag_id == self.dag_id,
            TI.execution_date >= start_date,
            TI.execution_date <= end_date,
            TI.task_id.in_([t.task_id for t in self.tasks]),
        )
        if state:
            tis = tis.filter(TI.state == state)
        tis = tis.all()
        return tis

    @property
    def roots(self):
        return [t for t in self.tasks if not t.downstream_list]

    @provide_session
    def set_dag_runs_state(
            self, start_date, end_date, state=State.RUNNING, session=None):
        dates = utils.date_range(start_date, end_date)
        drs = session.query(DagModel).filter_by(dag_id=self.dag_id).all()
        for dr in drs:
            dr.state = State.RUNNING

    def clear(
            self, start_date=None, end_date=None,
            only_failed=False,
            only_running=False,
            confirm_prompt=False,
            include_subdags=True,
            reset_dag_runs=True,
            dry_run=False):
        session = settings.Session()
        """
        Clears a set of task instances associated with the current dag for
        a specified date range.
        """
        TI = TaskInstance
        tis = session.query(TI)
        if include_subdags:
            # Crafting the right filter for dag_id and task_ids combo
            conditions = []
            for dag in self.subdags + [self]:
                conditions.append(
                    TI.dag_id.like(dag.dag_id) & TI.task_id.in_(dag.task_ids)
                )
            tis = tis.filter(or_(*conditions))
        else:
            tis = session.query(TI).filter(TI.dag_id == self.dag_id)
            tis = tis.filter(TI.task_id.in_(self.task_ids))

        if start_date:
            tis = tis.filter(TI.execution_date >= start_date)
        if end_date:
            tis = tis.filter(TI.execution_date <= end_date)
        if only_failed:
            tis = tis.filter(TI.state == State.FAILED)
        if only_running:
            tis = tis.filter(TI.state == State.RUNNING)

        if dry_run:
            tis = tis.all()
            session.expunge_all()
            return tis

        count = tis.count()
        do_it = True
        if count == 0:
            print("Nothing to clear.")
            return 0
        if confirm_prompt:
            ti_list = "\n".join([str(t) for t in tis])
            question = (
                "You are about to delete these {count} tasks:\n"
                "{ti_list}\n\n"
                "Are you sure? (yes/no): ").format(**locals())
            do_it = utils.ask_yesno(question)

        if do_it:
            clear_task_instances(tis, session)
            if reset_dag_runs:
                self.set_dag_runs_state(start_date, end_date, session=session)
        else:
            count = 0
            print("Bail. Nothing was cleared.")

        session.commit()
        session.close()
        return count

    def __deepcopy__(self, memo):
        # Swiwtcharoo to go around deepcopying objects coming through the
        # backdoor
        cls = self.__class__
        result = cls.__new__(cls)
        memo[id(self)] = result
        for k, v in list(self.__dict__.items()):
            if k not in ('user_defined_macros', 'params'):
                setattr(result, k, copy.deepcopy(v, memo))

        result.user_defined_macros = self.user_defined_macros
        result.params = self.params
        return result

    def sub_dag(self, task_regex, include_downstream=False,
                include_upstream=True):
        """
        Returns a subset of the current dag as a deep copy of the current dag
        based on a regex that should match one or many tasks, and includes
        upstream and downstream neighbours based on the flag passed.
        """

        dag = copy.deepcopy(self)

        regex_match = [
            t for t in dag.tasks if re.findall(task_regex, t.task_id)]
        also_include = []
        for t in regex_match:
            if include_downstream:
                also_include += t.get_flat_relatives(upstream=False)
            if include_upstream:
                also_include += t.get_flat_relatives(upstream=True)
        # Compiling the unique list of tasks that made the cut
        tasks = list(set(regex_match + also_include))
        dag.tasks = tasks
        for t in dag.tasks:
            # Removing upstream/downstream references to tasks that did not
            # made the cut
            t._upstream_list = [
                ut for ut in t._upstream_list if utils.is_in(ut, tasks)]
            t._downstream_list = [
                ut for ut in t._downstream_list if utils.is_in(ut, tasks)]

        return dag

    def has_task(self, task_id):
        return task_id in (t.task_id for t in self.tasks)

    def get_task(self, task_id):
        for task in self.tasks:
            if task.task_id == task_id:
                return task
        raise AirflowException("Task {task_id} not found".format(**locals()))

    @provide_session
    def pickle_info(self, session=None):
        d = {}
        d['is_picklable'] = True
        try:
            dttm = datetime.now()
            pickled = pickle.dumps(self)
            d['pickle_len'] = len(pickled)
            d['pickling_duration'] = "{}".format(datetime.now() - dttm)
        except Exception as e:
            logging.exception(e)
            d['is_picklable'] = False
            d['stacktrace'] = traceback.format_exc()
        return d

    @provide_session
    def pickle(self, session=None):
        dag = session.query(
            DagModel).filter(DagModel.dag_id == self.dag_id).first()
        dp = None
        if dag and dag.pickle_id:
            dp = session.query(DagPickle).filter(
                DagPickle.id == dag.pickle_id).first()
        if not dp or dp.pickle != self:
            dp = DagPickle(dag=self)
            session.add(dp)
            self.last_pickled = datetime.now()
            session.commit()
            self.pickle_id = dp.id

        return dp

    def tree_view(self):
        """
        Shows an ascii tree representation of the DAG
        """
        def get_downstream(task, level=0):
            print((" " * level * 4) + str(task))
            level += 1
            for t in task.upstream_list:
                get_downstream(t, level)

        for t in self.roots:
            get_downstream(t)

    def add_task(self, task):
        '''
        Add a task to the DAG

        :param task: the task you want to add
        :type task: task
        '''
        if not self.start_date and not task.start_date:
            raise AirflowException("Task is missing the start_date parameter")
        if not task.start_date:
            task.start_date = self.start_date

        if task.task_id in [t.task_id for t in self.tasks]:
            raise AirflowException(
                "Task id '{0}' has already been added "
                "to the DAG ".format(task.task_id))
        else:
            self.tasks.append(task)
            task.dag_id = self.dag_id
            task.dag = self
        self.task_count = len(self.tasks)

    def add_tasks(self, tasks):
        '''
        Add a list of tasks to the DAG

        :param task: a lit of tasks you want to add
        :type task: list of tasks
        '''
        for task in tasks:
            self.add_task(task)

    def db_merge(self):
        BO = BaseOperator
        session = settings.Session()
        tasks = session.query(BO).filter(BO.dag_id == self.dag_id).all()
        for t in tasks:
            session.delete(t)
        session.commit()
        session.merge(self)
        session.commit()

    def run(
            self, start_date=None, end_date=None, mark_success=False,
            include_adhoc=False, local=False, executor=None,
            donot_pickle=configuration.getboolean('core', 'donot_pickle'),
            ignore_dependencies=False,
            pool=None):
        from airflow.jobs import BackfillJob
        if not executor and local:
            executor = LocalExecutor()
        elif not executor:
            executor = DEFAULT_EXECUTOR
        job = BackfillJob(
            self,
            start_date=start_date,
            end_date=end_date,
            mark_success=mark_success,
            include_adhoc=include_adhoc,
            executor=executor,
            donot_pickle=donot_pickle,
            ignore_dependencies=ignore_dependencies,
            pool=pool)
        job.run()


class Chart(Base):
    __tablename__ = "chart"

    id = Column(Integer, primary_key=True)
    label = Column(String(200))
    conn_id = Column(String(ID_LEN), nullable=False)
    user_id = Column(Integer(), ForeignKey('user.id'), nullable=True)
    chart_type = Column(String(100), default="line")
    sql_layout = Column(String(50), default="series")
    sql = Column(Text, default="SELECT series, x, y FROM table")
    y_log_scale = Column(Boolean)
    show_datatable = Column(Boolean)
    show_sql = Column(Boolean, default=True)
    height = Column(Integer, default=600)
    default_params = Column(String(5000), default="{}")
    owner = relationship(
        "User", cascade=False, cascade_backrefs=False, backref='charts')
    x_is_date = Column(Boolean, default=True)
    iteration_no = Column(Integer, default=0)
    last_modified = Column(DateTime, default=func.now())

    def __repr__(self):
        return self.label


class KnownEventType(Base):
    __tablename__ = "known_event_type"

    id = Column(Integer, primary_key=True)
    know_event_type = Column(String(200))

    def __repr__(self):
        return self.know_event_type


class KnownEvent(Base):
    __tablename__ = "known_event"

    id = Column(Integer, primary_key=True)
    label = Column(String(200))
    start_date = Column(DateTime)
    end_date = Column(DateTime)
    user_id = Column(Integer(), ForeignKey('user.id'),)
    known_event_type_id = Column(Integer(), ForeignKey('known_event_type.id'),)
    reported_by = relationship(
        "User", cascade=False, cascade_backrefs=False, backref='known_events')
    event_type = relationship(
        "KnownEventType",
        cascade=False,
        cascade_backrefs=False, backref='known_events')
    description = Column(Text)

    def __repr__(self):
        return self.label


class Variable(Base):
    __tablename__ = "variable"

    id = Column(Integer, primary_key=True)
    key = Column(String(ID_LEN), unique=True)
    val = Column(Text)

    def __repr__(self):
        return '{} : {}'.format(self.key, self.val)

    @classmethod
    @provide_session
    def get(cls, key, default_var=None, deserialize_json=False, session=None):
        obj = session.query(cls).filter(cls.key == key).first()
        if obj is None:
            if default_var is not None:
                return default_var
            else:
                raise ValueError('Variable {} does not exist'.format(key))
        else:
            if deserialize_json:
                return json.loads(obj.val)
            else:
                return obj.val

    @classmethod
    @provide_session
    def set(cls, key, value, serialize_json=False, session=None):

        if serialize_json:
            stored_value = json.dumps(value)
        else:
            stored_value = value

        session.query(cls).filter(cls.key == key).delete()
        session.add(Variable(key=key, val=stored_value))
        session.flush()



class XCom(Base):
    """
    Base class for XCom objects.
    """
    __tablename__ = "xcom"

    id = Column(Integer, primary_key=True)
    key = Column(String(512))
    value = Column(PickleType(pickler=dill))
    timestamp = Column(
        DateTime, default=func.now(), nullable=False)
    execution_date = Column(DateTime, nullable=False)

    # source information
    task_id = Column(String(ID_LEN), nullable=False)
    dag_id = Column(String(ID_LEN), nullable=False)

    def __repr__(self):
        return '<XCom "{key}" ({task_id} @ {execution_date})>'.format(
            key=self.key,
            task_id=self.task_id,
            execution_date=self.execution_date)

    @classmethod
    @provide_session
    def set(
            cls,
            key,
            value,
            execution_date,
            task_id,
            dag_id,
            session=None):
        """
        Store an XCom value.
        """
        session.expunge_all()

        # remove any duplicate XComs
        session.query(cls).filter(
            cls.key == key,
            cls.execution_date == execution_date,
            cls.task_id == task_id,
            cls.dag_id == dag_id).delete()

        # insert new XCom
        session.add(XCom(
            key=key,
            value=value,
            execution_date=execution_date,
            task_id=task_id,
            dag_id=dag_id))

        session.commit()

    @classmethod
    @provide_session
    def get_one(
            cls,
            execution_date,
            key=None,
            task_id=None,
            dag_id=None,
            include_prior_dates=False,
            session=None):
        """
        Retrieve an XCom value, optionally meeting certain criteria
        """
        filters = []
        if key:
            filters.append(cls.key == key)
        if task_id:
            filters.append(cls.task_id == task_id)
        if dag_id:
            filters.append(cls.dag_id == dag_id)
        if include_prior_dates:
            filters.append(cls.execution_date <= execution_date)
        else:
            filters.append(cls.execution_date == execution_date)

        query = (
            session.query(cls.value)
            .filter(and_(*filters))
            .order_by(cls.execution_date.desc(), cls.timestamp.desc())
            .limit(1))

        result = query.first()
        if result:
            return result.value

    @classmethod
    @provide_session
    def get_many(
            cls,
            execution_date,
            key=None,
            task_ids=None,
            dag_ids=None,
            include_prior_dates=False,
            limit=100,
            session=None):
        """
        Retrieve an XCom value, optionally meeting certain criteria
        """
        filters = []
        if key:
            filters.append(cls.key == key)
        if task_ids:
            filters.append(cls.task_id.in_(as_tuple(task_ids)))
        if dag_ids:
            filters.append(cls.dag_id.in_(as_tuple(dag_ids)))
        if include_prior_dates:
            filters.append(cls.execution_date <= execution_date)
        else:
            filters.append(cls.execution_date == execution_date)

        query = (
            session.query(cls)
            .filter(and_(*filters))
            .order_by(cls.execution_date.desc(), cls.timestamp.desc())
            .limit(limit))

        return query.all()

    @classmethod
    @provide_session
    def delete(cls, xcoms, session=None):
        if isinstance(xcoms, XCom):
            xcoms = [xcoms]
        for xcom in xcoms:
            if not isinstance(xcom, XCom):
                raise TypeError(
                    'Expected XCom; received {}'.format(type(xcom)))
            session.delete(xcom)
        session.commit()


class DagRun(Base):
    """
    DagRun describes an instance of a Dag. It can be created
    by the scheduler (for regular runs) or by an external trigger
    """
    __tablename__ = "dag_run"

    ID_PREFIX = 'scheduled__'
    ID_FORMAT_PREFIX = ID_PREFIX + '{0}'

    id = Column(Integer, primary_key=True)
    dag_id = Column(String(ID_LEN))
    execution_date = Column(DateTime, default=func.now())
    start_date = Column(DateTime, default=func.now())
    end_date = Column(DateTime)
    state = Column(String(50), default=State.RUNNING)
    run_id = Column(String(ID_LEN))
    external_trigger = Column(Boolean, default=True)
    conf = Column(PickleType)

    __table_args__ = (
        Index('dr_run_id', dag_id, run_id, unique=True),
    )

    def __repr__(self):
        return (
            '<DagRun {dag_id} @ {execution_date}: {run_id}, '
            'externally triggered: {external_trigger}>'
        ).format(
            dag_id=self.dag_id,
            execution_date=self.execution_date,
            run_id=self.run_id,
            external_trigger=self.external_trigger)

    @classmethod
    def id_for_date(klass, date, prefix=ID_FORMAT_PREFIX):
        return prefix.format(date.isoformat()[:19])

class Pool(Base):
    __tablename__ = "slot_pool"

    id = Column(Integer, primary_key=True)
    pool = Column(String(50), unique=True)
    slots = Column(Integer, default=0)
    description = Column(Text)

    def __repr__(self):
        return self.pool

    @provide_session
    def used_slots(self, session):
        """
        Returns the number of slots used at the moment
        """
        running = (
            session
            .query(TaskInstance)
            .filter(TaskInstance.pool == self.pool)
            .filter(TaskInstance.state == State.RUNNING)
            .count()
        )
        return running

    @provide_session
    def queued_slots(self, session):
        """
        Returns the number of slots used at the moment
        """
        return (
            session
            .query(TaskInstance)
            .filter(TaskInstance.pool == self.pool)
            .filter(TaskInstance.state == State.QUEUED)
            .count()
        )

    @provide_session
    def open_slots(self, session):
        """
        Returns the number of slots open at the moment
        """
        used_slots = self.used_slots(session=session)
        return self.slots - used_slots


class SlaMiss(Base):
    """
    Model that stores a history of the SLA that have been missed.
    It is used to keep track of SLA failures over time and to avoid double
    triggering alert emails.
    """
    __tablename__ = "sla_miss"

    task_id = Column(String(ID_LEN), primary_key=True)
    dag_id = Column(String(ID_LEN), primary_key=True)
    execution_date = Column(DateTime, primary_key=True)
    email_sent = Column(Boolean, default=False)
    timestamp = Column(DateTime)
    description = Column(Text)

    def __repr__(self):
        return str((
            self.dag_id, self.task_id, self.execution_date.isoformat()))


class ImportError(Base):
    __tablename__ = "import_error"
    id = Column(Integer, primary_key=True)
    timestamp = Column(DateTime)
    filename = Column(String(1024))
    stacktrace = Column(Text)<|MERGE_RESOLUTION|>--- conflicted
+++ resolved
@@ -955,18 +955,11 @@
             )
         elif force or self.state in State.runnable():
             HR = "\n" + ("-" * 80) + "\n"  # Line break
-<<<<<<< HEAD
-            attempts = task.retries + 1
-            msg = (
-                "Starting run {self.try_number} out of {attempts}, "
-                "starting @{iso}")
-=======
             tot_tries = task.retries + 1
             if self.try_number == 0:
                 msg = "First run"
             else:
                 msg = "Attempt {self.try_number} out of {tot_tries}"
->>>>>>> 064de80f
             self.try_number += 1
             msg = msg.format(**locals())
             logging.info(HR + msg + HR)
